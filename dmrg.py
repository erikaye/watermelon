#! /usr/bin/env python 

"""
Simple implementation of DMRG.
Written by:
    Zhihao Cui
    Garnet Chan
"""

"""
Current convention for MPS and MPO indexing.

    MPS:
          n     L _ _ R
        l_|_r ,    |
                   N
        stored as left-mid-right, e.g. 'lnr', 'LNR'.

    MPO:  
          N
        a_|_b
          |
          n
        stored as 'anNb'.
    
    Opr:
         _L 
        |_a 
        |_l
        stored as 'laL'.
        convention:
            from down to up.

    Intermediate result:
         _L 
        |_a n
        |___|___l
        
        stored as 'lnaL'.
        convention:
            first from down to up,
            then left to right.

"""

import numpy as np
from np import einsum
from pyscf import lib
from enum import Enum

class Arrow(Enum):
    """
    Arrow class to indicate the direction of sweep.
    
    0 for left and 1 for right.

    """

    LeftArrow = 0
    RightArrow = 1

def compute_diagonal_elements(mpo0, lopr, ropr):
    """
    Compute the diagonal elements of sandwich <L|MPO|R>,
    used as preconditioner of Davidson algorithm.

    Math
    ----------

     _l n r_
    |___|___|
    |_l | r_|
        n

    Parameters
    ----------
    mpo0 : ndarray
        The MPO.
    lopr : ndarray
        left block operators
    ropr : ndarray
        right block operators
     
    Returns
    -------
    diag : ndarray
        The diagonal element, stored as 'lnr'.

    """

    mpo0_diag = einsum('annb -> anb', mpo0)
    lopr_diag = einsum('lal -> la', lopr)
    mpo0_diag = einsum('rbr -> rb', ropr)

    scr1 = einsum('la, anb -> lnb', lopr_diag, mpo0_diag)
    scr2 = einsum('lnb, rb -> lnr', scr1, ropr_diag)

    diag = scr2
    # ZHC NOTE check the SDcopy of upcast options
    return diag

def compute_diagonal_elements_twosite(lmpo, rmpo, lopr, ropr):
    lmpo_diag = einsum('annb -> anb', lmpo)
    rmpo_diag = einsum('bmmc -> bmc', rmpo)
    lopr = einsum('lal->la', lopr)
    ropr = einsum('rcr->rc', ropr)

    scr1 = einsum('la, anb->lnb', lopr, lmpo)
    scr2 = einsum('lnb, bmc->lnmc', scr1, rmpo)
    scr3 = einsum('lnmc, rc -> lnmr', scr2, ropr)
    return scr3

def compute_sigmavector_twosite(lmpo, rmpo, lopr, ropr, wfn0):
    """
    Compute the sigma vector, i.e. sigma = H * c
    used for Davidson algorithm, in the twosite algorithm

     _L N M R_
    |___|_|___|
    |___|_|___|
    """
    scr1 = einsum("laL,lnmr->aLnmr", lopr, wfn0)
    scr2 = einsum("aLnmr,anNb->LmNbr", scr1, lmpo)
    scr3 = einsum("LmNbr,bmMc->LNMrc", scr2, rmpo)
    sgv0 = einsum("LNMcr,rcR->LNMR", scr3, ropr)
    return sgv0
    



def compute_sigmavector(mpo0, lopr, ropr, wfn0):
    """
    Compute the sigma vector, i.e. sigma = H * c
    used for Davidson algorithm.

    Math
    ----------

     _L N R_
    |___|___|
    |___|___|


    Parameters
    ----------
    mpo0 : ndarray
        The MPO.
    lopr : ndarray
        left block operators
    ropr : ndarray
        right block operators
    wfn0 : ndarray
        The current MPS. (wavefunction for desired roots)
     
    Returns
    -------
    sgv0 : ndarray
        The sigma vector, stored as LNR.

    """
    # ZHC NOTE the contraction order and stored structure may be optimized.

    scr1 = einsum('laL, lnr -> rnaL', lopr, wfn0)
    scr2 = einsum('rnaL, anNb -> rbNL', scr1, mpo0)
    sgv0 = einsum('rbNL, rbR -> LNR', scr2, ropr)
    return sgv0
	
def svd(idx, a, DMAX=0):
    """
    Thin Singular Value Decomposition

    idx : subscripts to split 
    a : ndarray
        matrix to do svd.
    DMAX: int
        maximal dim to keep.
     
    Returns
    -------
    u : ndarray
        left matrix
    s : ndarray
        sigular value
    vt : ndarray
        right matrix
    """
    idx0 = re.split(",", idx)
    assert len(idx0) == 2
    idx0[0].replace(" ", "")

    nsplit = len(idx0) 

    a = reshape(a, [np.prod(a.shape[:nsplit], -1]])
    u, s, vt = scipy.linalg.svd(a, full_matrices = False)
    
    M = len(s)
    if DMAX > 0:
        M = min(DMAX, M)

    u = u[:,:M]
    s = s[:M]
    vt = vt[:M,:]

    u = reshape(u, [a.shape[:nsplit] + [-1]])
    vt = reshape(vt, [a.shape[nsplit:]+[-1]])

    return u, s, vt
    

def canonicalize(forward, wfn0, M = 0):
    """
    Canonicalize the wavefunction.
    
    Parameters
    ----------
    forward : int 
        0 for left and 1 for right.
    wfn0 : ndarray
        current MPS.
    M : int
        bond dimension
     
    Returns
    -------
    mps0 : ndarray
        canonicalized mps.
    gaug : ndarray
        gauge, i.e. sigma * v

    """

    if forward:
        mps0, s, wfn1 = svd("ij,k", wfn0, M)
        gaug = einsum("ij, jk -> ik", diag(s), wfn1)
    else:
        wfn1, s, mps0 = svd("i,jk", wfn0, M)
        gaug = einsum("ij, jk -> ik", wfn1, diag(s))
    return mps0, gaug
        

def renormalize(forward, mpo0, opr0, bra0, ket0):
    """
    Renormalized the block opr.
    
    Parameters
    ----------
    forward : int 
        0 for left and 1 for right.
    mpo0 : ndarray
        MPO.
    opr0 : ndarray
        block opr.
    bra0 : ndarray
        upper MPS.
    ket0 : ndarray
        down MPS
     
    Returns
    -------
    opr1 : ndarray
        renormalized block opr.

    """
    
    if forward:
        scr1 = einsum('laL, LNR -> laNR', opr0, bra0.conj())
        scr2 = einsum('laNR, anNb-> lnbR ', scr1, mpo0)
        opr1 = einsum('lnbR, lnr-> rbR ', scr2, ket0)
    else:
        scr1 = einsum('LNR, rbR -> rbNL', bra0, opr0)
        scr2 = einsum('rbNL, anNb -> rnaL', scr1, mpo0)
        opr1 = einsum('rnaL, lnr-> laL ', scr2, ket0)
    
    return opr1    


def optimize_onesite(forward, mpo0, lopr, ropr, wfn0, wfn1, M = 0):
    """
    Optimization for onesite algorithm.
    
    Parameters
    ----------
    forward : int 
        0 for left and 1 for right.
    mpo0 : ndarray
        MPO.
    lopr : ndarray
        left block opr.
    ropr : ndarray
        right block opr.
    wfn0 : ndarray
        MPS for canoicalization.
    wfn1 : ndarray
        MPS.
    M : int
        bond dimension
     
    Returns
    -------
    energy : float or list of floats
        The energy of desired root(s).

    """
    # def davidson(x0, diag_flat):
    #     """
    #     Davidson algorithm.

    #     Parameters
    #     ----------
    #     x0 : ndarray
    #         initial state.
    #     diag_flat : ndarray
    #         precomputed diagonal elements, 1D array.
         
    #     Returns
    #     -------
    #     energy : float or list of floats
    #         The energy of desired root(s).
    #     coeff : ndarray or list of ndarray
    #         The wavefunction.

    #     """

    diag_flat = compute_diagonal_elements(mpo0, lopr, ropr).ravel()
    
    mps_shape = wfn0.shape
    def compute_sigma_flat(x):
        return compute_sigmavector(mpo0, lopr, ropr, x.reshape(mps_shape)).ravel()
    def compute_precond_flat(dx, e, x0):
        return dx / (diag_flat - e)
    energy, wfn0 = lib.linalg_helper.davidson(compute_sigma_flat, wfn0.ravel(), compute_precond_flat)
    wfn0 = wfn.reshape(mps_shape)
    
    if forward:
        wfn0, gaug = canonicalize(1, wfn0, M) # wfn0 R => lmps gaug
        wfn1 = einsum("ij,jkl->ikl", gaug, wfn1)
        lopr = renormalize(1, mpo0, lopr, wfn0, wfn0)
    else:
        wfn0, gaug = canonicalize(0, wfn0, M) # wfn0 R => lmps gaug
        wfn1 = einsum("ijk,kl->ijl", wfn1, gaug)
        ropr = renormalize(0, mpo0, ropr, wfn0, wfn0)

    return energy, wfn0, wfn1, lopr, ropr


def sweep():
    pass


def optimize_twosite(forward, lmpo, rmpo, lopr, ropr, lwfn, rwfn, M=0)
    """
    Optimization for twosite algorithm.
    
    Parameters
    ----------
    M : int
        bond dimension
     
    Returns
    -------
    energy : float or list of floats
        The energy of desired root(s).

    """
    wfn2 = einsum("lnr, rms -> lnms", lwfn, rwfn)
    diag = compute_diagonal_elements(lmpo, rmpo, lopr, ropr)
<<<<<<< HEAD
=======
    
    energy, coeff = davidson(compute_sigmavector, diag, wfn0)
    
def initialize(mpos, mpss, lopr):
    pass

def sweep(mpos, mpss, lopr, ropr, algo = 'ONESITE', M = 1, tol = 1e-5):
    emin = 1.0e8
    print "\t++++++++++++++++++++++++++++++++++++++++++++++++++++++++++++++++++++++++++++++++++++++++++++++++++++"
    print "\t\t\tFORWARD SWEEP"
    print "\t++++++++++++++++++++++++++++++++++++++++++++++++++++++++++++++++++++++++++++++++++++++++++++++++++++"
    
    N = len(mpss)
    assert(len(mpos) == N);

    for i in xrange(N - 1):

        print "\t===================================================================================================="
        print "\t\tSITE [  %5d  ] "%i
        print "\t----------------------------------------------------------------------------------------------------"

        #print "\t\tloading operators and wavefunction of next site (env)..."
        #load(mpos[i+1], get_mpofile(input.prefix, i+1));
        #load(mpss[i+1], get_mpsfile(input.prefix, RIGHTCANONICAL, i+1));
        #cout << "done" << endl;
        sys.flush()

        # diagonalize
        if(algo == 'ONESITE'):
          print "\t\toptimizing wavefunction: 1-site algorithm "
          #load(ropr, get_oprfile(input.prefix, RIGHTCANONICAL, i))
          eswp = optimize_onesite(1, mpos[i], lopr, ropr, mpss[i], mpss[i + 1], M, 0.1 * tol)
          #eswp = optimize_onesite_merged(1, mpos[i], lopr, ropr, mpss[i], mpss[i+1], 0.1*tol, M) # ZHC NOTE

        else:
          print "\t\toptimizing wavefunction: 2-site algorithm "
          #load(ropr, get_oprfile(input.prefix, RIGHTCANONICAL, i+1));
          eswp = optimize_twosite(1, mpos[i], mpos[i + 1], lopr, ropr, mpss[i], mpss[i + 1], M, 0.1 * tol)
          #eswp = optimize_twosite_merged(1, mpos[i], mpos[i+1], lopr, ropr, mpss[i], mpss[i+1], 0.1*T, M);
        
        if(eswp < emin):
            emin = eswp

        # print result
        print "\t\t--------------------------------------------------------------------------------"
        print "\t\t\tEnergy = %20.10f "%eswp
        print "\t\t--------------------------------------------------------------------------------"

        #print "\t\tsaving operators and wavefunction of this site (sys)..."
        sys.flush()
        #save(mpss[i], get_mpsfile(input.prefix, LEFTCANONICAL, i));
        #save(lopr,    get_oprfile(input.prefix, LEFTCANONICAL, i+1));
        #mpos[i].clear(); ZHC NOTE
        #mpss[i].clear();
        print "done"
    #save(mpss[N-1], get_mpsfile(input.prefix, WAVEFUNCTION, N-1));

    print "\t++++++++++++++++++++++++++++++++++++++++++++++++++++++++++++++++++++++++++++++++++++++++++++++++++++" 
    print "\t\t\tBACKWARD SWEEP" 
    print "\t++++++++++++++++++++++++++++++++++++++++++++++++++++++++++++++++++++++++++++++++++++++++++++++++++++" 

    #load(ropr, get_oprfile(input.prefix, RIGHTCANONICAL, N-1));

    #for(size_t i = N-1; i > 0; --i) {
    #for i in xrange(N-1):
    for i in reversed(xrange(1, N)):
          
        print "\t===================================================================================================="
        print "\t\tSITE [  %5d  ] "%i
        print "\t----------------------------------------------------------------------------------------------------"

        #print "\t\tloading operators and wavefunction of next site (env)..."
        #load(mpos[i-1], get_mpofile(input.prefix, i-1));
        #load(mpss[i-1], get_mpsfile(input.prefix, LEFTCANONICAL, i-1));
        #print "done"

        # diagonalize
        if(algo == 'ONESITE'):
          print "\t\toptimizing wavefunction: 1-site algorithm "
          #load(ropr, get_oprfile(input.prefix, RIGHTCANONICAL, i))
          eswp = optimize_onesite(0, mpos[i], lopr, ropr, mpss[i], mpss[i - 1], M, 0.1 * tol)
          #eswp = optimize_onesite_merged(0, mpos[i],            lopr, ropr, mpss[i], mpss[i-1], 0.1*T, M);

        else:
          print "\t\toptimizing wavefunction: 2-site algorithm "
          #load(ropr, get_oprfile(input.prefix, RIGHTCANONICAL, i+1));
          eswp = optimize_twosite(0, mpos[i - 1], mpos[i], lopr, ropr, mpss[i - 1], mpss[i], 0.1 * tol, M)
          #eswp = optimize_twosite_merged(0, mpos[i - 1], mpos[i], lopr, ropr, mpss[i - 1], mpss[i], 0.1*T, M);
        
        if(eswp < emin):
            emin = eswp
        # print result
        print "\t\t--------------------------------------------------------------------------------"
        print "\t\t\tEnergy = %20.10f "%eswp
        print "\t\t--------------------------------------------------------------------------------"

        #print "\t\tsaving operators and wavefunction for this site (sys)..." << flush;
        #save(mpss[i], get_mpsfile(input.prefix, RIGHTCANONICAL, i));
        #save(ropr,    get_oprfile(input.prefix, RIGHTCANONICAL, i-1));
        #mpos[i].clear();
        #mpss[i].clear();
        print "done"
    #save(mpss[0], get_mpsfile(input.prefix, WAVEFUNCTION, 0));
    #mpos[0].clear();
    #mpss[0].clear();

    print "\t===================================================================================================="

    return emin
    



template<class Q>
double optimize_twosite
(bool forward, const btas::QSDArray<4, Q>& lmpo,
               const btas::QSDArray<4, Q>& rmpo,
                     btas::QSDArray<3, Q>& lopr,
                     btas::QSDArray<3, Q>& ropr,
                     btas::QSDArray<3, Q>& lwfn,
                     btas::QSDArray<3, Q>& rwfn,
               const double& T, const int& M = 0)
{
  using std::cout;
  using std::endl;
  using std::flush;
  using std::setw;
  using std::setprecision;
  using std::fixed;
  using std::scientific;

  time_stamp ts;

  cout << "\t\tcomputing 2-site wavefunction..." << flush;
  btas::QSDArray<4, Q> wfn2;
  btas::QSDgemm(btas::NoTrans, btas::NoTrans, 1.0, lwfn, rwfn, 1.0, wfn2);
  cout << "done ( " << fixed << setprecision(2) << setw(8) << ts.lap() << " sec. ) " << endl;
>>>>>>> 9ecc77e0

    mps_shape = wfn2.shape
    
    def compute_sigma_flat(x):
        return compute_sigmavector(mpo0, lopr, ropr, x.reshape(mps_shape)).ravel()
    def compute_precond_flat(dx, e, x0):
        return dx / (diag_flat - e)

    energy, wfn0 = lib.linalg_helper.davidson(compute_sigma_flat, wfn2.ravel(), compute_precond_flat)
    wfn0 = wfn0.reshape(mps_shape)

    if forward:
        wfn0, gaug = canonicalize(1, wfn0, M) # wfn0 R => lmps gaug
        wfn1 = einsum("ij,jkl->ikl", gaug, wfn1)
        lopr = renormalize(1, mpo0, lopr, wfn0, wfn0)
    else:
        wfn0, gaug = canonicalize(0, wfn0, M) # wfn0 R => lmps gaug
        wfn1 = einsum("ijk,kl->ijl", wfn1, gaug)
        ropr = renormalize(0, mpo0, ropr, wfn0, wfn0)

    return energy, wfn0, wfn1, lopr, ropr



//
// Merged block version
//

template<class Q>
void compute_merged_block
(bool forward, const btas::QSDArray<4, Q>& mpo0,
                     btas::QSDArray<3, Q>& opr0,
                     btas::QSDArray<3, Q>& oprm)
{
  using std::cout;
  using std::endl;
  using std::flush;
  using std::setw;
  using std::setprecision;
  using std::fixed;
  using std::scientific;

  using btas::shape;

  if(forward) {
    const btas::Qshapes<Q>& q_l_bra = opr0.qshape(0);
    const btas::Qshapes<Q>& q_n_bra = mpo0.qshape(1);
    const btas::Dshapes&    d_l_bra = opr0.dshape(0);
    const btas::Dshapes&    d_n_bra = mpo0.dshape(1);

    const btas::Qshapes<Q>& q_l_ket = opr0.qshape(2);
    const btas::Qshapes<Q>& q_n_ket = mpo0.qshape(2);
    const btas::Dshapes&    d_l_ket = opr0.dshape(0);
    const btas::Dshapes&    d_n_ket = mpo0.dshape(1);

    btas::QSDArray<5, Q> lopr;
    btas::Contract(1.0, opr0, shape(0,1,2), mpo0, shape(1,3,4,5), 1.0, lopr, shape(0,3,5,2,4));

    btas::QSTmergeInfo<2, Q> q_mg_bra(btas::make_array(q_l_bra, q_n_bra), btas::make_array(d_l_bra, d_n_bra));
    btas::QSTmergeInfo<2, Q> q_mg_ket(btas::make_array(q_l_ket, q_n_ket), btas::make_array(d_l_ket, d_n_ket));

    btas::QSDArray<4, Q> oprx;
    btas::QSTmerge(q_mg_bra, lopr, oprx);
    btas::QSTmerge(oprx, q_mg_ket, oprm);
  }
  else {
    const btas::Qshapes<Q>& q_n_bra = mpo0.qshape(1);
    const btas::Qshapes<Q>& q_r_bra = opr0.qshape(0);
    const btas::Dshapes&    d_n_bra = mpo0.dshape(1);
    const btas::Dshapes&    d_r_bra = opr0.dshape(0);

    const btas::Qshapes<Q>& q_n_ket = mpo0.qshape(2);
    const btas::Qshapes<Q>& q_r_ket = opr0.qshape(2);
    const btas::Dshapes&    d_n_ket = mpo0.dshape(1);
    const btas::Dshapes&    d_r_ket = opr0.dshape(0);

    btas::QSDArray<5, Q> ropr;
    btas::Contract(1.0, mpo0, shape(0,1,2,3), opr0, shape(4,3,5), 1.0, ropr, shape(1,4,0,2,5));

    btas::QSTmergeInfo<2, Q> q_mg_bra(btas::make_array(q_n_bra, q_r_bra), btas::make_array(d_n_bra, d_r_bra));
    btas::QSTmergeInfo<2, Q> q_mg_ket(btas::make_array(q_n_ket, q_r_ket), btas::make_array(d_n_ket, d_r_ket));

    btas::QSDArray<4, Q> oprx;
    btas::QSTmerge(q_mg_bra, ropr, oprx);
    btas::QSTmerge(oprx, q_mg_ket, oprm);
  }
}

template<class Q>
double optimize_onesite_merged
(bool forward, const btas::QSDArray<4, Q>& mpo0,
                     btas::QSDArray<3, Q>& lopr,
                     btas::QSDArray<3, Q>& ropr,
                     btas::QSDArray<3, Q>& wfn0,
                     btas::QSDArray<3, Q>& wfn1,
               const double& T, const int& M = 0)
{
  using std::cout;
  using std::endl;
  using std::flush;
  using std::setw;
  using std::setprecision;
  using std::fixed;
  using std::scientific;

  btas::QSDArray<3, Q> lopr_mg;
  btas::QSDArray<3, Q> ropr_mg;
  btas::QSDArray<2, Q> wfnc_mg;
  btas::QSTmergeInfo<2, Q> q_mg_ket;

  time_stamp ts;

  cout << "\t\tconstructing merged super blocks..." << flush;
  if(forward) {
    const btas::Qshapes<Q>& q_l_ket =-lopr.qshape(2);
    const btas::Qshapes<Q>& q_n_ket =-mpo0.qshape(2);
    const btas::Dshapes&    d_l_ket = lopr.dshape(0);
    const btas::Dshapes&    d_n_ket = mpo0.dshape(1);
    q_mg_ket.reset(btas::make_array(q_l_ket, q_n_ket), btas::make_array(d_l_ket, d_n_ket));

    btas::QSTmerge(q_mg_ket, wfn0, wfnc_mg);

    compute_merged_block(1, mpo0, lopr, lopr_mg);
    ropr_mg.reference(ropr);
  }
  else {
    const btas::Qshapes<Q>& q_n_ket =-mpo0.qshape(2);
    const btas::Qshapes<Q>& q_r_ket =-ropr.qshape(2);
    const btas::Dshapes&    d_n_ket = mpo0.dshape(1);
    const btas::Dshapes&    d_r_ket = ropr.dshape(0);
    q_mg_ket.reset(btas::make_array(q_n_ket, q_r_ket), btas::make_array(d_n_ket, d_r_ket));

    btas::QSTmerge(wfn0, q_mg_ket, wfnc_mg);

    lopr_mg.reference(lopr);
    compute_merged_block(0, mpo0, ropr, ropr_mg);
  }
  cout << "done ( " << fixed << setprecision(2) << setw(8) << ts.lap() << " sec. ) " << endl;

  cout << "\t\tcomputing diagonal elements..." << flush;
  btas::QSDArray<2, Q> diag(wfnc_mg.q(), wfnc_mg.qshape());
  compute_diagonal_elements(lopr_mg, ropr_mg, diag);
  cout << "done ( " << fixed << setprecision(2) << setw(8) << ts.lap() << " sec. ) " << endl;

  cout << "\t\toptimizing wavefunction (Davidson solver)..." << endl;
  davidson::Functor<2, Q> f_sigmavector = boost::bind(compute_sigmavector<Q>, lopr_mg, ropr_mg, _1, _2);
  double energy = davidson::diagonalize(f_sigmavector, diag, wfnc_mg);
  cout << "\t\tdone ( " << fixed << setprecision(2) << setw(8) << ts.lap() << " sec. ) " << endl;

  if(forward) {
    cout << "\t\tdoing singular value decomposition on wavefunction..." << flush;
    btas::QSDArray<2, Q> lmps_mg;
    btas::QSDArray<2, Q> gaug;
    canonicalize(1, wfnc_mg, lmps_mg, gaug, M);
    cout << "done ( " << fixed << setprecision(2) << setw(8) << ts.lap() << " sec. ) " << endl;

    cout << "\t\texpanding wavefunction..." << flush;
    btas::QSTexpand(q_mg_ket, lmps_mg, wfn0);
    cout << "done ( " << fixed << setprecision(2) << setw(8) << ts.lap() << " sec. ) " << endl;

    cout << "\t\tcomputing guess wavefunction to the next..." << flush;
    btas::QSDArray<3, Q> wfn1_tmp;
    btas::QSDgemm(btas::NoTrans, btas::NoTrans, 1.0, gaug, wfn1, 1.0, wfn1_tmp);
    wfn1 = wfn1_tmp;
    cout << "done ( " << fixed << setprecision(2) << setw(8) << ts.lap() << " sec. ) " << endl;

    cout << "\t\trenormalizing operators to the next..." << flush;
    lopr.clear();
    renormalize(1, lopr_mg, lmps_mg, lmps_mg, lopr);
    cout << "done ( " << fixed << setprecision(2) << setw(8) << ts.lap() << " sec. ) " << endl;
  }
  else {
    cout << "\t\tdoing singular value decomposition on wavefunction..." << flush;
    btas::QSDArray<2, Q> rmps_mg;
    btas::QSDArray<2, Q> gaug;
    canonicalize(0, wfnc_mg, rmps_mg, gaug, M);
    cout << "done ( " << fixed << setprecision(2) << setw(8) << ts.lap() << " sec. ) " << endl;

    cout << "\t\texpanding wavefunction..." << flush;
    btas::QSTexpand(rmps_mg, q_mg_ket, wfn0);
    cout << "done ( " << fixed << setprecision(2) << setw(8) << ts.lap() << " sec. ) " << endl;

    cout << "\t\tcomputing guess wavefunction to the next..." << flush;
    btas::QSDArray<3, Q> wfn1_tmp;
    btas::QSDgemm(btas::NoTrans, btas::NoTrans, 1.0, wfn1, gaug, 1.0, wfn1_tmp);
    wfn1 = wfn1_tmp;
    cout << "done ( " << fixed << setprecision(2) << setw(8) << ts.lap() << " sec. ) " << endl;

    cout << "\t\trenormalizing operators to the next..." << flush;
    ropr.clear();
    renormalize(0, ropr_mg, rmps_mg, rmps_mg, ropr);
    cout << "done ( " << fixed << setprecision(2) << setw(8) << ts.lap() << " sec. ) " << endl;
  }
  cout << "\t\t--------------------------------------------------------------------------------" << endl;
  cout << "\t\tTotal time for optimization: " << fixed << setprecision(2) << setw(8) << ts.elapsed() << " sec. " << endl;

  return energy;
}

template<class Q>
double optimize_twosite_merged
(bool forward, const btas::QSDArray<4, Q>& lmpo,
               const btas::QSDArray<4, Q>& rmpo,
                     btas::QSDArray<3, Q>& lopr,
                     btas::QSDArray<3, Q>& ropr,
                     btas::QSDArray<3, Q>& lwfn,
                     btas::QSDArray<3, Q>& rwfn,
               const double& T, const int& M = 0)
{
  using std::cout;
  using std::endl;
  using std::flush;
  using std::setw;
  using std::setprecision;
  using std::fixed;
  using std::scientific;

  time_stamp ts;

  cout << "\t\tconstructing merged super blocks..." << flush;

  const btas::Qshapes<Q>& q_l_ket =-lopr.qshape(2);
  const btas::Qshapes<Q>& q_m_ket =-lmpo.qshape(2);
  const btas::Dshapes&    d_l_ket = lopr.dshape(0);
  const btas::Dshapes&    d_m_ket = lmpo.dshape(1);
  btas::QSTmergeInfo<2, Q> q_lmg_ket(btas::make_array(q_l_ket, q_m_ket), btas::make_array(d_l_ket, d_m_ket));

  btas::QSDArray<3, Q> lopr_mg;
  compute_merged_block(1, lmpo, lopr, lopr_mg);

  const btas::Qshapes<Q>& q_n_ket =-rmpo.qshape(2);
  const btas::Qshapes<Q>& q_r_ket =-ropr.qshape(2);
  const btas::Dshapes&    d_n_ket = rmpo.dshape(1);
  const btas::Dshapes&    d_r_ket = ropr.dshape(0);
  btas::QSTmergeInfo<2, Q> q_rmg_ket(btas::make_array(q_n_ket, q_r_ket), btas::make_array(d_n_ket, d_r_ket));

  btas::QSDArray<3, Q> ropr_mg;
  compute_merged_block(0, rmpo, ropr, ropr_mg);

  btas::QSDArray<2, Q> wfnc_mg;
  {
    btas::QSDArray<4, Q> wfn2;
    btas::QSDgemm(btas::NoTrans, btas::NoTrans, 1.0, lwfn, rwfn, 1.0, wfn2);
    btas::QSTmerge(q_lmg_ket, wfn2, q_rmg_ket, wfnc_mg);
  }

  cout << "done ( " << fixed << setprecision(2) << setw(8) << ts.lap() << " sec. ) " << endl;

  cout << "\t\tcomputing diagonal elements..." << flush;
  btas::QSDArray<2, Q> diag(wfnc_mg.q(), wfnc_mg.qshape());
  compute_diagonal_elements(lopr_mg, ropr_mg, diag);
  cout << "done ( " << fixed << setprecision(2) << setw(8) << ts.lap() << " sec. ) " << endl;

  cout << "\t\toptimizing wavefunction (Davidson solver)..." << endl;
  davidson::Functor<2, Q> f_sigmavector = boost::bind(compute_sigmavector<Q>, lopr_mg, ropr_mg, _1, _2);
  double energy = davidson::diagonalize(f_sigmavector, diag, wfnc_mg);
  cout << "\t\tdone ( " << fixed << setprecision(2) << setw(8) << ts.lap() << " sec. ) " << endl;

  btas::QSDArray<2, Q> lwfn_mg;
  btas::QSDArray<2, Q> rwfn_mg;

  if(forward) {
    cout << "\t\tdoing singular value decomposition on wavefunction..." << flush;
    canonicalize(1, wfnc_mg, lwfn_mg, rwfn_mg, M);
    cout << "done ( " << fixed << setprecision(2) << setw(8) << ts.lap() << " sec. ) " << endl;

    cout << "\t\texpanding wavefunction..." << flush;
    btas::QSTexpand(q_lmg_ket, lwfn_mg, lwfn);
    btas::QSTexpand(rwfn_mg, q_rmg_ket, rwfn);
    cout << "done ( " << fixed << setprecision(2) << setw(8) << ts.lap() << " sec. ) " << endl;

    cout << "\t\trenormalizing operators to the next..." << flush;
    lopr.clear();
    renormalize(1, lopr_mg, lwfn_mg, lwfn_mg, lopr);
    cout << "done ( " << fixed << setprecision(2) << setw(8) << ts.lap() << " sec. ) " << endl;
  }
  else {
    cout << "\t\tdoing singular value decomposition on wavefunction..." << flush;
    canonicalize(0, wfnc_mg, rwfn_mg, lwfn_mg, M);
    cout << "done ( " << fixed << setprecision(2) << setw(8) << ts.lap() << " sec. ) " << endl;

    cout << "\t\texpanding wavefunction..." << flush;
    btas::QSTexpand(q_lmg_ket, lwfn_mg, lwfn);
    btas::QSTexpand(rwfn_mg, q_rmg_ket, rwfn);
    cout << "done ( " << fixed << setprecision(2) << setw(8) << ts.lap() << " sec. ) " << endl;

    cout << "\t\trenormalizing operators to the next..." << flush;
    ropr.clear();
    renormalize(0, ropr_mg, rwfn_mg, rwfn_mg, ropr);
    cout << "done ( " << fixed << setprecision(2) << setw(8) << ts.lap() << " sec. ) " << endl;
  }
  cout << "\t\t--------------------------------------------------------------------------------" << endl;
  cout << "\t\tTotal time for optimization: " << fixed << setprecision(2) << setw(8) << ts.elapsed() << " sec. " << endl;

  return energy;
}

template<class Q>
double dmrg_sweep(MPOs<double, Q>& mpos, MPSs<double, Q>& mpss, const DmrgInput& input)
{
  using std::cout;
  using std::endl;
  using std::flush;
  using std::setw;
  using std::setprecision;
  using std::fixed;
  using std::scientific;

  size_t N = input.N_sites;
  int    M = input.N_max_states;
  double T = input.tolerance;

  assert(mpos.size() == N);
  assert(mpss.size() == N);

  btas::QSDArray<3, Q> lopr;
  btas::QSDArray<3, Q> ropr;

  double emin = 1.0e8;

  cout << "\t++++++++++++++++++++++++++++++++++++++++++++++++++++++++++++++++++++++++++++++++++++++++++++++++++++" << endl;
  cout << "\t\t\tFORWARD SWEEP" << endl;
  cout << "\t++++++++++++++++++++++++++++++++++++++++++++++++++++++++++++++++++++++++++++++++++++++++++++++++++++" << endl;

  load(mpos[0], get_mpofile(input.prefix, 0));
  load(mpss[0], get_mpsfile(input.prefix, WAVEFUNCTION,  0));
  load(lopr,    get_oprfile(input.prefix, LEFTCANONICAL, 0));

  for(size_t i = 0; i < N-1; ++i) {

    cout << "\t====================================================================================================" << endl;
    cout << "\t\tSITE [ " << setw(3) << i << " ] " << endl;
    cout << "\t----------------------------------------------------------------------------------------------------" << endl;

    cout << "\t\tloading operators and wavefunction of next site (env)..." << flush;
    load(mpos[i+1], get_mpofile(input.prefix, i+1));
    load(mpss[i+1], get_mpsfile(input.prefix, RIGHTCANONICAL, i+1));
    cout << "done" << endl;

    // diagonalize
    double eswp;
    if(input.algorithm == ONESITE) {
      cout << "\t\toptimizing wavefunction: 1-site algorithm " << endl;
      load(ropr, get_oprfile(input.prefix, RIGHTCANONICAL, i));
//    eswp = optimize_onesite(1, mpos[i],            lopr, ropr, mpss[i], mpss[i+1], 0.1*T, M);
      eswp = optimize_onesite_merged(1, mpos[i],            lopr, ropr, mpss[i], mpss[i+1], 0.1*T, M);
    }
    else {
      cout << "\t\toptimizing wavefunction: 2-site algorithm " << endl;
      load(ropr, get_oprfile(input.prefix, RIGHTCANONICAL, i+1));
//    eswp = optimize_twosite(1, mpos[i], mpos[i+1], lopr, ropr, mpss[i], mpss[i+1], 0.1*T, M);
      eswp = optimize_twosite_merged(1, mpos[i], mpos[i+1], lopr, ropr, mpss[i], mpss[i+1], 0.1*T, M);
    }
    if(eswp < emin) emin = eswp;
    // print result
    cout << "\t\t--------------------------------------------------------------------------------" << endl;
    cout.precision(16);
    cout << "\t\t\tEnergy = " << setw(24) << fixed << eswp << endl;
    cout << "\t\t--------------------------------------------------------------------------------" << endl;

    cout << "\t\tsaving operators and wavefunction of this site (sys)..." << flush;
    save(mpss[i], get_mpsfile(input.prefix, LEFTCANONICAL, i));
    save(lopr,    get_oprfile(input.prefix, LEFTCANONICAL, i+1));
    mpos[i].clear();
    mpss[i].clear();
    cout << "done" << endl;
  }
  save(mpss[N-1], get_mpsfile(input.prefix, WAVEFUNCTION, N-1));

  cout << "\t++++++++++++++++++++++++++++++++++++++++++++++++++++++++++++++++++++++++++++++++++++++++++++++++++++" << endl;
  cout << "\t\t\tBACKWARD SWEEP" << endl;
  cout << "\t++++++++++++++++++++++++++++++++++++++++++++++++++++++++++++++++++++++++++++++++++++++++++++++++++++" << endl;

  load(ropr, get_oprfile(input.prefix, RIGHTCANONICAL, N-1));

  for(size_t i = N-1; i > 0; --i) {

    cout << "\t====================================================================================================" << endl;
    cout << "\t\tSITE [ " << setw(3) << i << " ] " << endl;
    cout << "\t----------------------------------------------------------------------------------------------------" << endl;

    cout << "\t\tloading operators and wavefunction of next site (env)..." << flush;
    load(mpos[i-1], get_mpofile(input.prefix, i-1));
    load(mpss[i-1], get_mpsfile(input.prefix, LEFTCANONICAL, i-1));
    cout << "done" << endl;

    // diagonalize
    double eswp;
    if(input.algorithm == ONESITE) {
      cout << "\t\toptimizing wavefunction: 1-site algorithm " << endl;
      load(lopr,      get_oprfile(input.prefix, LEFTCANONICAL, i));
//    eswp = optimize_onesite(0, mpos[i],            lopr, ropr, mpss[i], mpss[i-1], 0.1*T, M);
      eswp = optimize_onesite_merged(0, mpos[i],            lopr, ropr, mpss[i], mpss[i-1], 0.1*T, M);
    }
    else {
      cout << "\t\toptimizing wavefunction: 2-site algorithm " << endl;
      load(lopr,      get_oprfile(input.prefix, LEFTCANONICAL, i-1));
//    eswp = optimize_twosite(0, mpos[i-1], mpos[i], lopr, ropr, mpss[i-1], mpss[i], 0.1*T, M);
      eswp = optimize_twosite_merged(0, mpos[i-1], mpos[i], lopr, ropr, mpss[i-1], mpss[i], 0.1*T, M);
    }
    if(eswp < emin) emin = eswp;
    // print result
    cout << "\t\t--------------------------------------------------------------------------------" << endl;
    cout.precision(16);
    cout << "\t\t\tEnergy = " << setw(24) << fixed << eswp << endl;
    cout << "\t\t--------------------------------------------------------------------------------" << endl;

    cout << "\t\tsaving operators and wavefunction for this site (sys)..." << flush;
    save(mpss[i], get_mpsfile(input.prefix, RIGHTCANONICAL, i));
    save(ropr,    get_oprfile(input.prefix, RIGHTCANONICAL, i-1));
    mpos[i].clear();
    mpss[i].clear();
    cout << "done" << endl;
  }
  save(mpss[0], get_mpsfile(input.prefix, WAVEFUNCTION, 0));
  mpos[0].clear();
  mpss[0].clear();

  cout << "\t====================================================================================================" << endl;

  return emin;
}

double dmrg(const DmrgInput& input);

}; // namespace mpsxx

#endif // _MPSXX_CXX11_DMRG_H<|MERGE_RESOLUTION|>--- conflicted
+++ resolved
@@ -346,32 +346,6 @@
 def sweep():
     pass
 
-
-def optimize_twosite(forward, lmpo, rmpo, lopr, ropr, lwfn, rwfn, M=0)
-    """
-    Optimization for twosite algorithm.
-    
-    Parameters
-    ----------
-    M : int
-        bond dimension
-     
-    Returns
-    -------
-    energy : float or list of floats
-        The energy of desired root(s).
-
-    """
-    wfn2 = einsum("lnr, rms -> lnms", lwfn, rwfn)
-    diag = compute_diagonal_elements(lmpo, rmpo, lopr, ropr)
-<<<<<<< HEAD
-=======
-    
-    energy, coeff = davidson(compute_sigmavector, diag, wfn0)
-    
-def initialize(mpos, mpss, lopr):
-    pass
-
 def sweep(mpos, mpss, lopr, ropr, algo = 'ONESITE', M = 1, tol = 1e-5):
     emin = 1.0e8
     print "\t++++++++++++++++++++++++++++++++++++++++++++++++++++++++++++++++++++++++++++++++++++++++++++++++++++"
@@ -478,32 +452,23 @@
     
 
 
-
-template<class Q>
-double optimize_twosite
-(bool forward, const btas::QSDArray<4, Q>& lmpo,
-               const btas::QSDArray<4, Q>& rmpo,
-                     btas::QSDArray<3, Q>& lopr,
-                     btas::QSDArray<3, Q>& ropr,
-                     btas::QSDArray<3, Q>& lwfn,
-                     btas::QSDArray<3, Q>& rwfn,
-               const double& T, const int& M = 0)
-{
-  using std::cout;
-  using std::endl;
-  using std::flush;
-  using std::setw;
-  using std::setprecision;
-  using std::fixed;
-  using std::scientific;
-
-  time_stamp ts;
-
-  cout << "\t\tcomputing 2-site wavefunction..." << flush;
-  btas::QSDArray<4, Q> wfn2;
-  btas::QSDgemm(btas::NoTrans, btas::NoTrans, 1.0, lwfn, rwfn, 1.0, wfn2);
-  cout << "done ( " << fixed << setprecision(2) << setw(8) << ts.lap() << " sec. ) " << endl;
->>>>>>> 9ecc77e0
+def optimize_twosite(forward, lmpo, rmpo, lopr, ropr, lwfn, rwfn, M=0)
+    """
+    Optimization for twosite algorithm.
+    
+    Parameters
+    ----------
+    M : int
+        bond dimension
+     
+    Returns
+    -------
+    energy : float or list of floats
+        The energy of desired root(s).
+
+    """
+    wfn2 = einsum("lnr, rms -> lnms", lwfn, rwfn)
+    diag = compute_diagonal_elements(lmpo, rmpo, lopr, ropr)
 
     mps_shape = wfn2.shape
     
