--- conflicted
+++ resolved
@@ -1,11 +1,7 @@
-<<<<<<< HEAD
-from enum import Enum
-=======
 #! /usr/bin/env python 
 import numpy as np
 from pyscf import lib
-
->>>>>>> 08d048c2
+from enum import Enum
 
 class Arrow(Enum):
     LeftArrow = 0
